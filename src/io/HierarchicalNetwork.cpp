--- conflicted
+++ resolved
@@ -414,14 +414,9 @@
 	if (!writeHierarchicalNetworkEdges)
 		return;
 	
-<<<<<<< HEAD
-	// out << "#*Edges numEdges path numChildren exitFlow\n";
-	out << "#*Edges path exitFlow numEdges numChildren\n";
-=======
 	// out << "#*Links numEdges path numChildren exitFlow\n";
 	out << "*Links " << (m_directedEdges ? "directed" : "undirected") << "\n";
 	out << "#*Links path exitFlow numEdges numChildren\n";
->>>>>>> 101dfb63
 
 	for (TreeIterator it(&m_rootNode); !it.isEnd(); ++it)
 	{
@@ -432,21 +427,12 @@
 		// Write edges after the last child of the parent node
 		const SNode::ChildEdgeList& edges = node.childEdges;
 		if (it.path().empty())
-<<<<<<< HEAD
-			// out << "*Edges " << edges.size() << " root " << node.children.size() << " 0.0\n";
-			out << "*Edges root 0.0 " << edges.size() << " " << node.children.size() << "\n";
-		else
-			// out << "*Edges " << edges.size() << " " << io::stringify(it.path(), ":", 1) <<
-			// 	" " << node.children.size() << " " << node.data.exitFlow << "\n";
-			out << "*Edges " << io::stringify(it.path(), ":", 1) << " " << node.data.exitFlow << " " <<
-=======
 			// out << "*Links " << edges.size() << " root " << node.children.size() << " 0.0\n";
 			out << "*Links root 0.0 " << edges.size() << " " << node.children.size() << "\n";
 		else
 			// out << "*Links " << edges.size() << " " << io::stringify(it.path(), ":", 1) <<
 			// 	" " << node.children.size() << " " << node.data.exitFlow << "\n";
 			out << "*Links " << io::stringify(it.path(), ":", 1) << " " << node.data.exitFlow << " " <<
->>>>>>> 101dfb63
 				edges.size() <<	" " << node.children.size() << "\n";
 
 		// Print sorted edges
