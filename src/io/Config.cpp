--- conflicted
+++ resolved
@@ -89,17 +89,15 @@
 
 	api.addOptionArgument(conf.clusterDataFile, 'c', "cluster-data",
 			"Provide an initial two-level (.clu format) or multi-layer (.tree format) solution.", "p", true);
-
-<<<<<<< HEAD
+			
+	api.addOptionArgument(conf.setUnidentifiedNodesToClosestModule, "set-unidentified-nodes-to-closest-module",
+			"Merge unidentified nodes in cluster data to closest existing modules if possible.", true);
+
 	api.addOptionArgument(conf.metaDataFile, "meta-data",
 			"Provide meta data (.clu format) that should be encoded.", "p", true);
 
 	api.addOptionArgument(conf.metaDataRate, "meta-data-rate",
 			"The encoding rate of metadata. Default 1.0 means in each step.", "f", true);
-=======
-	api.addOptionArgument(conf.setUnidentifiedNodesToClosestModule, "set-unidentified-nodes-to-closest-module",
-			"Merge unidentified nodes in cluster data to closest existing modules if possible.", true);
->>>>>>> fd60db66
 
 	api.addOptionArgument(conf.noInfomap, "no-infomap",
 			"Don't run Infomap. Useful if initial cluster data should be preserved or non-modular data printed.", true);
