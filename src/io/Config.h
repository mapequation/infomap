/**********************************************************************************

 Infomap software package for multi-level network clustering

 Copyright (c) 2013, 2014 Daniel Edler, Martin Rosvall

 For more information, see <http://www.mapequation.org>


 This file is part of Infomap software package.

 Infomap software package is free software: you can redistribute it and/or modify
 it under the terms of the GNU Affero General Public License as published by
 the Free Software Foundation, either version 3 of the License, or
 (at your option) any later version.

 Infomap software package is distributed in the hope that it will be useful,
 but WITHOUT ANY WARRANTY; without even the implied warranty of
 MERCHANTABILITY or FITNESS FOR A PARTICULAR PURPOSE.  See the
 GNU Affero General Public License for more details.

 You should have received a copy of the GNU Affero General Public License
 along with Infomap software package.  If not, see <http://www.gnu.org/licenses/>.

**********************************************************************************/


#ifndef CONFIG_H_
#define CONFIG_H_

#include <iomanip>
#include <iostream>
#include <string>
#include <vector>
#include <limits>

#include "../utils/Date.h"
#include "version.h"
#include "ProgramInterface.h"
#include "../utils/exceptions.h"

namespace infomap {

// enum class FlowModel {
// 	undirected,
// 	directed,
// 	undirdir,
// 	outdirdir,
// 	rawdir
// };

struct FlowModel {
	static const std::string undirected;
	static const std::string directed;
	static const std::string undirdir;
	static const std::string outdirdir;
	static const std::string rawdir;
};
// const std::string FlowModel::undirected = "undirected";
// const std::string FlowModel::directed = "directed";
// const std::string FlowModel::undirdir = "undirdir";
// const std::string FlowModel::outdirdir = "outdirdir";
// const std::string FlowModel::rawdir = "rawdir";

// struct FlowModel {
// 	static constexpr const char* undirected = "undirected";
// 	static constexpr const char* directed = "directed";
// 	static constexpr const char* undirdir = "undirdir";
// 	static constexpr const char* outdirdir = "outdirdir";
// 	static constexpr const char* rawdir = "rawdir";
// };


struct Config
{
	// Input
	std::string networkFile = "";
	std::vector<std::string> additionalInput;
	std::string inputFormat = ""; // 'pajek', 'link-list', '3gram', 'path' or 'multilayer'
	bool memoryInput = false;
	bool withMemory = false;
	double weightThreshold = 0.0;
	bool unweightedPaths = false;
	unsigned int pathMarkovOrder = 1;
	bool bipartite = false;
	bool skipAdjustBipartiteFlow = false;
	bool hardPartitions = false;
	bool nonBacktracking = false;
	bool parseWithoutIOStreams = false;
	bool zeroBasedNodeNumbers = false;
	bool includeSelfLinks = false;
	bool ignoreEdgeWeights = false;
	bool skipCompleteDanglingMemoryNodes = false;
	unsigned int nodeLimit = 0;
	bool preClusterMultilayer = false;
	std::string clusterDataFile = "";
	std::string metaDataFile = "";
	double metaDataRate = 1.0;
	bool unweightedMetaData = false;
	unsigned int numMetaDataDimensions = 0;
	bool clusterDataIsHard = false;
	bool setUnidentifiedNodesToClosestModule = false;
	bool noInfomap = false;

	// FlowModel flowModel = FlowModel::undirected;
	std::string flowModel = FlowModel::undirected;
	// TODO: Remove variables for 'one-hot encoded' flow models
	bool directed = false;
	bool undirdir = false;
	bool outdirdir = false;
	bool rawdir = false;
	bool teleportToNodes = false;
	double selfTeleportationProbability = -1;
	double markovTime = 1.0;
	double multilayerRelaxRate = 0.15;
	int multilayerRelaxLimit = -1;
<<<<<<< HEAD
	double multilayerJSRelaxRate = 0.15;
	int multilayerJSRelaxLimit = -1;
	
=======

>>>>>>> 3733151f
	// Clustering
	bool twoLevel = false;
	bool noCoarseTune = false;
	bool directedEdges = false; // For clustering
	bool recordedTeleportation = false;
	double teleportationProbability = 0.15;
	unsigned int preferredNumberOfModules = 0;
	unsigned long seedToRandomNumberGenerator = 123;

	// Performance and accuracy
	unsigned int numTrials = 1;
	double minimumCodelengthImprovement = 1e-10;
	double minimumSingleNodeCodelengthImprovement = 1e-16;
	bool randomizeCoreLoopLimit = false;
	unsigned int coreLoopLimit = 10;
	unsigned int levelAggregationLimit = 0;
	unsigned int tuneIterationLimit = 0; // num iterations of fine-tune/coarse-tune in two-level partition)
	double minimumRelativeTuneIterationImprovement = 1e-5;
	bool fastCoarseTunePartition = false;
	bool alternateCoarseTuneLevel = false;
	unsigned int coarseTuneLevel = 1;
	unsigned int superLevelLimit = std::numeric_limits<unsigned int>::max(); // Max super level iterations
	bool onlySuperModules = false;
	unsigned int fastHierarchicalSolution = 0;
	bool fastFirstIteration = false;
	bool skipReplaceToOneModuleIfBetter = false;
	unsigned int lowMemoryPriority = false; // Prioritize memory efficient algorithms before fast if > 0
	bool innerParallelization = false;

	// Output
	std::string outDirectory = "";
	std::string outName = "";
	bool originallyUndirected = false;
	bool printTree = true;
	bool printFlowTree = false;
	bool printMap = false;
	bool printClu = false;
	bool printNodeRanks = false;
	bool printFlowNetwork = false;
	bool printPajekNetwork = false;
	bool printStateNetwork = false;
	bool printBinaryTree = false;
	bool printBinaryFlowTree = false; // tree including horizontal links (hierarchical network)
	bool printExpanded = false; // Print the expanded network of memory nodes if possible
	bool noFileOutput = false;
	unsigned int verbosity = 0;
	unsigned int verboseNumberPrecision = 9;
	bool silent = false;
	bool benchmark = false;

	unsigned int maxNodeIndexVisible = 0;
	bool showBiNodes = false;
	unsigned int minBipartiteNodeIndex = 0;

	// Other
	Date startDate;
	std::string version = INFOMAP_VERSION;
	std::string parsedString = "";
	std::vector<ParsedOption> parsedOptions;
	std::string error = "";

	Config() : noFileOutput(true)
	{
		// adaptDefaults();
	}

	Config(std::string flags, bool requireFileInput = false)
	{
		*this = Config::fromString(flags, requireFileInput);
	}

	Config(const Config& other) :
		networkFile(other.networkFile),
	 	additionalInput(other.additionalInput),
	 	inputFormat(other.inputFormat),
	 	memoryInput(other.memoryInput),
	 	withMemory(other.withMemory),
		weightThreshold(other.weightThreshold),
		unweightedPaths(other.unweightedPaths),
		pathMarkovOrder(other.pathMarkovOrder),
		bipartite(other.bipartite),
		skipAdjustBipartiteFlow(other.skipAdjustBipartiteFlow),
		hardPartitions(other.hardPartitions),
	 	nonBacktracking(other.nonBacktracking),
	 	parseWithoutIOStreams(other.parseWithoutIOStreams),
		zeroBasedNodeNumbers(other.zeroBasedNodeNumbers),
		includeSelfLinks(other.includeSelfLinks),
		ignoreEdgeWeights(other.ignoreEdgeWeights),
		skipCompleteDanglingMemoryNodes(other.skipCompleteDanglingMemoryNodes),
		nodeLimit(other.nodeLimit),
		preClusterMultilayer(other.preClusterMultilayer),
	 	clusterDataFile(other.clusterDataFile),
	 	metaDataFile(other.metaDataFile),
	 	metaDataRate(other.metaDataRate),
	 	unweightedMetaData(other.unweightedMetaData),
	 	numMetaDataDimensions(other.numMetaDataDimensions),
	 	clusterDataIsHard(other.clusterDataIsHard),
	 	setUnidentifiedNodesToClosestModule(other.setUnidentifiedNodesToClosestModule),
	 	noInfomap(other.noInfomap),
		flowModel(other.flowModel),
		directed(other.directed),
		undirdir(other.undirdir),
		outdirdir(other.outdirdir),
		rawdir(other.rawdir),
		teleportToNodes(other.teleportToNodes),
		selfTeleportationProbability(other.selfTeleportationProbability),
		markovTime(other.markovTime),
		multilayerRelaxRate(other.multilayerRelaxRate),
		multilayerRelaxLimit(other.multilayerRelaxLimit),
		multilayerJSRelaxRate(other.multilayerJSRelaxRate),
		multilayerJSRelaxLimit(other.multilayerJSRelaxLimit),
	 	twoLevel(other.twoLevel),
		noCoarseTune(other.noCoarseTune),
		directedEdges(other.directedEdges),
		recordedTeleportation(other.recordedTeleportation),
		teleportationProbability(other.teleportationProbability),
		preferredNumberOfModules(other.preferredNumberOfModules),
		seedToRandomNumberGenerator(other.seedToRandomNumberGenerator),
		numTrials(other.numTrials),
		minimumCodelengthImprovement(other.minimumCodelengthImprovement),
		minimumSingleNodeCodelengthImprovement(other.minimumSingleNodeCodelengthImprovement),
		randomizeCoreLoopLimit(other.randomizeCoreLoopLimit),
		coreLoopLimit(other.coreLoopLimit),
		levelAggregationLimit(other.levelAggregationLimit),
		tuneIterationLimit(other.tuneIterationLimit),
		minimumRelativeTuneIterationImprovement(other.minimumRelativeTuneIterationImprovement),
		fastCoarseTunePartition(other.fastCoarseTunePartition),
		alternateCoarseTuneLevel(other.alternateCoarseTuneLevel),
		coarseTuneLevel(other.coarseTuneLevel),
		superLevelLimit(other.superLevelLimit),
		onlySuperModules(other.onlySuperModules),
		fastHierarchicalSolution(other.fastHierarchicalSolution),
		fastFirstIteration(other.fastFirstIteration),
		skipReplaceToOneModuleIfBetter(other.skipReplaceToOneModuleIfBetter),
		lowMemoryPriority(other.lowMemoryPriority),
		innerParallelization(other.innerParallelization),
		outDirectory(other.outDirectory),
		outName(other.outName),
		originallyUndirected(other.originallyUndirected),
		printTree(other.printTree),
		printFlowTree(other.printFlowTree),
		printMap(other.printMap),
		printClu(other.printClu),
		printNodeRanks(other.printNodeRanks),
		printFlowNetwork(other.printFlowNetwork),
		printPajekNetwork(other.printPajekNetwork),
		printStateNetwork(other.printStateNetwork),
		printBinaryTree(other.printBinaryTree),
		printBinaryFlowTree(other.printBinaryFlowTree),
		printExpanded(other.printExpanded),
		noFileOutput(other.noFileOutput),
		verbosity(other.verbosity),
		verboseNumberPrecision(other.verboseNumberPrecision),
		silent(other.silent),
		benchmark(other.benchmark),
		maxNodeIndexVisible(other.maxNodeIndexVisible),
		showBiNodes(other.showBiNodes),
		minBipartiteNodeIndex(other.minBipartiteNodeIndex),
		startDate(other.startDate),
		version(other.version),
		parsedString(other.parsedString),
		parsedOptions(other.parsedOptions),
		error(other.error)

	{
	}

	Config& operator=(const Config& other)
	{
		networkFile = other.networkFile;
	 	additionalInput = other.additionalInput;
	 	inputFormat = other.inputFormat;
	 	memoryInput = other.memoryInput;
	 	withMemory = other.withMemory;
		weightThreshold = other.weightThreshold;
		unweightedPaths = other.unweightedPaths;
		pathMarkovOrder = other.pathMarkovOrder;
	 	bipartite = other.bipartite;
	 	skipAdjustBipartiteFlow = other.skipAdjustBipartiteFlow;
	 	hardPartitions = other.hardPartitions;
	 	nonBacktracking = other.nonBacktracking;
	 	parseWithoutIOStreams = other.parseWithoutIOStreams;
		zeroBasedNodeNumbers = other.zeroBasedNodeNumbers;
		includeSelfLinks = other.includeSelfLinks;
		ignoreEdgeWeights = other.ignoreEdgeWeights;
		skipCompleteDanglingMemoryNodes = other.skipCompleteDanglingMemoryNodes;
		nodeLimit = other.nodeLimit;
		preClusterMultilayer = other.preClusterMultilayer;
	 	clusterDataFile = other.clusterDataFile;
	 	metaDataFile = other.metaDataFile;
	 	metaDataRate = other.metaDataRate;
	 	unweightedMetaData = other.unweightedMetaData;
	 	numMetaDataDimensions = other.numMetaDataDimensions;
	 	clusterDataIsHard = other.clusterDataIsHard;
	 	setUnidentifiedNodesToClosestModule = other.setUnidentifiedNodesToClosestModule;
	 	noInfomap = other.noInfomap;
		flowModel = other.flowModel;
		directed = other.directed;
		undirdir = other.undirdir;
		outdirdir = other.outdirdir;
		rawdir = other.rawdir;
		teleportToNodes = other.teleportToNodes;
		selfTeleportationProbability = other.selfTeleportationProbability;
	 	markovTime = other.markovTime;
		multilayerRelaxRate = other.multilayerRelaxRate;
		multilayerRelaxLimit = other.multilayerRelaxLimit;
		multilayerJSRelaxRate = other.multilayerJSRelaxRate;
		multilayerJSRelaxLimit = other.multilayerJSRelaxLimit;
	 	twoLevel = other.twoLevel;
		noCoarseTune = other.noCoarseTune;
		directedEdges = other.directedEdges;
		recordedTeleportation = other.recordedTeleportation;
		teleportationProbability = other.teleportationProbability;
	 	preferredNumberOfModules = other.preferredNumberOfModules;
		seedToRandomNumberGenerator = other.seedToRandomNumberGenerator;
		numTrials = other.numTrials;
		minimumCodelengthImprovement = other.minimumCodelengthImprovement;
		minimumSingleNodeCodelengthImprovement = other.minimumSingleNodeCodelengthImprovement;
		randomizeCoreLoopLimit = other.randomizeCoreLoopLimit;
		coreLoopLimit = other.coreLoopLimit;
		levelAggregationLimit = other.levelAggregationLimit;
		tuneIterationLimit = other.tuneIterationLimit;
		minimumRelativeTuneIterationImprovement = other.minimumRelativeTuneIterationImprovement;
		fastCoarseTunePartition = other.fastCoarseTunePartition;
		alternateCoarseTuneLevel = other.alternateCoarseTuneLevel;
		coarseTuneLevel = other.coarseTuneLevel;
		superLevelLimit = other.superLevelLimit;
		onlySuperModules = other.onlySuperModules;
		fastHierarchicalSolution = other.fastHierarchicalSolution;
		fastFirstIteration = other.fastFirstIteration;
		skipReplaceToOneModuleIfBetter = other.skipReplaceToOneModuleIfBetter;
		lowMemoryPriority = other.lowMemoryPriority;
		innerParallelization = other.innerParallelization;
		outDirectory = other.outDirectory;
		outName = other.outName;
		originallyUndirected = other.originallyUndirected;
		printTree = other.printTree;
		printFlowTree = other.printFlowTree;
		printMap = other.printMap;
		printClu = other.printClu;
		printNodeRanks = other.printNodeRanks;
		printFlowNetwork = other.printFlowNetwork;
		printPajekNetwork = other.printPajekNetwork;
		printStateNetwork = other.printStateNetwork;
		printBinaryTree = other.printBinaryTree;
		printBinaryFlowTree = other.printBinaryFlowTree;
		printExpanded = other.printExpanded;
		noFileOutput = other.noFileOutput;
		verbosity = other.verbosity;
		verboseNumberPrecision = other.verboseNumberPrecision;
		silent = other.silent;
		benchmark = other.benchmark;
	 	maxNodeIndexVisible = other.maxNodeIndexVisible;
	 	showBiNodes = other.showBiNodes;
	 	minBipartiteNodeIndex = other.minBipartiteNodeIndex;
		startDate = other.startDate;
		version = other.version;
		parsedString = other.parsedString;
		parsedOptions = other.parsedOptions;
		error = other.error;
		return *this;
	}

	Config& cloneAsNonMain(const Config& other)
	{
		networkFile = other.networkFile;
	 	additionalInput = other.additionalInput;
	 	inputFormat = other.inputFormat;
	 	memoryInput = other.memoryInput;
	 	withMemory = other.withMemory;
		weightThreshold = other.weightThreshold;
		unweightedPaths = other.unweightedPaths;
		pathMarkovOrder = other.pathMarkovOrder;
	 	bipartite = other.bipartite;
	 	skipAdjustBipartiteFlow = other.skipAdjustBipartiteFlow;
	 	hardPartitions = other.hardPartitions;
	 	nonBacktracking = other.nonBacktracking;
	 	parseWithoutIOStreams = other.parseWithoutIOStreams;
		zeroBasedNodeNumbers = other.zeroBasedNodeNumbers;
		includeSelfLinks = other.includeSelfLinks;
		ignoreEdgeWeights = other.ignoreEdgeWeights;
		skipCompleteDanglingMemoryNodes = other.skipCompleteDanglingMemoryNodes;
		nodeLimit = other.nodeLimit;
		preClusterMultilayer = other.preClusterMultilayer;
	 	// clusterDataFile = other.clusterDataFile;
	 	// metaDataFile = other.metaDataFile;
	 	metaDataRate = other.metaDataRate;
	 	unweightedMetaData = other.unweightedMetaData;
	 	numMetaDataDimensions = other.numMetaDataDimensions;
	 	// clusterDataIsHard = other.clusterDataIsHard;
	 	// setUnidentifiedNodesToClosestModule = other.setUnidentifiedNodesToClosestModule;
	 	noInfomap = other.noInfomap;
		flowModel = other.flowModel;
		directed = other.directed;
		undirdir = other.undirdir;
		outdirdir = other.outdirdir;
		rawdir = other.rawdir;
		teleportToNodes = other.teleportToNodes;
		selfTeleportationProbability = other.selfTeleportationProbability;
	 	markovTime = other.markovTime;
		multilayerRelaxRate = other.multilayerRelaxRate;
		multilayerRelaxLimit = other.multilayerRelaxLimit;
		multilayerJSRelaxRate = other.multilayerJSRelaxRate;
		multilayerJSRelaxLimit = other.multilayerJSRelaxLimit;
	 	twoLevel = other.twoLevel;
		noCoarseTune = other.noCoarseTune;
		directedEdges = other.directedEdges;
		recordedTeleportation = other.recordedTeleportation;
		teleportationProbability = other.teleportationProbability;
	 	// preferredNumberOfModules = other.preferredNumberOfModules;
		seedToRandomNumberGenerator = other.seedToRandomNumberGenerator;
		// numTrials = other.numTrials;
		minimumCodelengthImprovement = other.minimumCodelengthImprovement;
		minimumSingleNodeCodelengthImprovement = other.minimumSingleNodeCodelengthImprovement;
		randomizeCoreLoopLimit = other.randomizeCoreLoopLimit;
		// coreLoopLimit = other.coreLoopLimit;
		// levelAggregationLimit = other.levelAggregationLimit;
		// tuneIterationLimit = other.tuneIterationLimit;
		minimumRelativeTuneIterationImprovement = other.minimumRelativeTuneIterationImprovement;
		fastCoarseTunePartition = other.fastCoarseTunePartition;
		alternateCoarseTuneLevel = other.alternateCoarseTuneLevel;
		coarseTuneLevel = other.coarseTuneLevel;
		// superLevelLimit = other.superLevelLimit;
		// onlySuperModules = other.onlySuperModules;
		// fastHierarchicalSolution = other.fastHierarchicalSolution;
		// fastFirstIteration = other.fastFirstIteration;
		skipReplaceToOneModuleIfBetter = other.skipReplaceToOneModuleIfBetter;
		lowMemoryPriority = other.lowMemoryPriority;
		innerParallelization = other.innerParallelization;
		outDirectory = other.outDirectory;
		outName = other.outName;
		originallyUndirected = other.originallyUndirected;
		// printTree = other.printTree;
		// printFlowTree = other.printFlowTree;
		// printMap = other.printMap;
		// printClu = other.printClu;
		// printNodeRanks = other.printNodeRanks;
		// printFlowNetwork = other.printFlowNetwork;
		// printPajekNetwork = other.printPajekNetwork;
		// printStateNetwork = other.printStateNetwork;
		// printBinaryTree = other.printBinaryTree;
		// printBinaryFlowTree = other.printBinaryFlowTree;
		// printExpanded = other.printExpanded;
		// noFileOutput = other.noFileOutput;
		verbosity = other.verbosity;
		verboseNumberPrecision = other.verboseNumberPrecision;
		// silent = other.silent;
		// benchmark = other.benchmark;
	 	// maxNodeIndexVisible = other.maxNodeIndexVisible;
	 	// showBiNodes = other.showBiNodes;
	 	// minBipartiteNodeIndex = other.minBipartiteNodeIndex;
		startDate = other.startDate;
		version = other.version;
		// parsedString = other.parsedString;
		// parsedOptions = other.parsedOptions;
		// error = other.error;
		return *this;
	}

	// Set all optimization options at once with different accuracy to performance trade-off
	void setOptimizationLevel(unsigned int level)
	{
		switch (level)
		{
		case 0: // full coarse-tune
			randomizeCoreLoopLimit = false;
			coreLoopLimit = 0;
			levelAggregationLimit = 0;
			tuneIterationLimit = 0;
			minimumRelativeTuneIterationImprovement = 1.0e-6;
			fastCoarseTunePartition = false;
			alternateCoarseTuneLevel = true;
			coarseTuneLevel = 3;
			break;
		case 1: // fast coarse-tune
			randomizeCoreLoopLimit = true;
			coreLoopLimit = 10;
			levelAggregationLimit = 0;
			tuneIterationLimit = 0;
			minimumRelativeTuneIterationImprovement = 1.0e-5;
			fastCoarseTunePartition = true;
			alternateCoarseTuneLevel = false;
			coarseTuneLevel = 1;
			break;
		case 2: // no tuning
			randomizeCoreLoopLimit = true;
			coreLoopLimit = 10;
			levelAggregationLimit = 0;
			tuneIterationLimit = 1;
			fastCoarseTunePartition = true;
			alternateCoarseTuneLevel = false;
			coarseTuneLevel = 1;
			break;
		case 3: // no aggregation nor any tuning
			randomizeCoreLoopLimit = true;
			coreLoopLimit = 10;
			levelAggregationLimit = 1;
			tuneIterationLimit = 1;
			fastCoarseTunePartition = true;
			alternateCoarseTuneLevel = false;
			coarseTuneLevel = 1;
			break;
		}
	}

	void adaptDefaults()
	{
		if (flowModel != FlowModel::undirected && \
			flowModel != FlowModel::undirdir && \
			flowModel != FlowModel::directed && \
			flowModel != FlowModel::outdirdir && \
			flowModel != FlowModel::rawdir)
		{
			throw InputDomainError("Unrecognized flow model");
		}

		if (undirdir) {
			flowModel = FlowModel::undirdir;
		} else if (directed) {
			flowModel = FlowModel::directed;
		} else if (outdirdir) {
			flowModel = FlowModel::outdirdir;
		} else if (rawdir) {
			flowModel = FlowModel::rawdir;
		}

		// if (!haveModularResultOutput())
		// 	printTree = true;

		originallyUndirected = isUndirectedFlow();
		// if (isMemoryNetwork())
		// {
			// if (isMultilayerNetwork())
			// {
				// Include self-links in multilayer networks as layer and node numbers are unrelated
				// includeSelfLinks = true;
				// if (!isUndirectedFlow())
				// {
				// 	// teleportToNodes = true;
				// 	recordedTeleportation = false;
				// }
			// }
			// else
			// {
				// teleportToNodes = true;
				// recordedTeleportation = false;
				// if (isUndirectedFlow()) {
				// 	flowModel = FlowModel::directed;
				// }
			// }
			// if (is3gram()) {
			// 	// Teleport to start of physical chains
			// 	teleportToNodes = true;
			// }
		// }
		// if (isBipartite())
		// {
		// 	bipartite = true;
		// }

		// directedEdges = !isUndirected();
	}

	bool setDirectedInput() {
		if (flowModel == FlowModel::undirected || flowModel == FlowModel::undirdir) {
			flowModel = FlowModel::directed;
			return true;
		}
		return false;
	}

	void setMemoryInput() {
		memoryInput = true;
	}

	// bool isUndirected() const { return !directed && !undirdir && !outdirdir && !rawdir; }
	bool isUndirectedClustering() const { return flowModel == FlowModel::undirected; }

	bool isUndirectedFlow() const { return flowModel == FlowModel::undirected || flowModel == FlowModel::undirdir; }

	// bool printAsUndirected() const { return originallyUndirected; }
	bool printAsUndirected() const { return isUndirectedClustering(); }

	bool useTeleportation() const { return 	directed; }

	bool is3gram() const { return inputFormat == "3gram"; }
	bool isPath() const { return inputFormat == "path"; }
	bool isMultilayerNetwork() const { return inputFormat == "multilayer" || inputFormat == "multiplex" || additionalInput.size() > 0; }
	bool isStateNetwork() const { return inputFormat == "states"; }
	bool isBipartite() const { return inputFormat == "bipartite" || bipartite; }

	bool isMemoryNetwork() const { return isStateNetwork() || is3gram() || isPath() || isMultilayerNetwork() || withMemory || nonBacktracking || memoryInput; }

	// bool isSimulatedMemoryNetwork() const { return (withMemory || nonBacktracking) && !isMemoryInput(); }

	bool haveMetaData() const { return metaDataFile != "" || numMetaDataDimensions != 0; }

	bool haveOutput() const
	{
		return !noFileOutput;
	}

	bool haveModularResultOutput() const
	{
		return printTree ||
				printFlowTree ||
				printMap ||
				printClu ||
				printBinaryTree ||
				printBinaryFlowTree;
	}

	ElapsedTime elapsedTime() const { return Date() - startDate; }

	void setError(const std::string& err)
	{
		error = err;
	}

	bool haveError() const
	{
		return error != "";
	}

	static Config fromString(std::string flags, bool requireFileInput = false);
};

}

#endif /* CONFIG_H_ */<|MERGE_RESOLUTION|>--- conflicted
+++ resolved
@@ -114,13 +114,9 @@
 	double markovTime = 1.0;
 	double multilayerRelaxRate = 0.15;
 	int multilayerRelaxLimit = -1;
-<<<<<<< HEAD
 	double multilayerJSRelaxRate = 0.15;
 	int multilayerJSRelaxLimit = -1;
-	
-=======
-
->>>>>>> 3733151f
+
 	// Clustering
 	bool twoLevel = false;
 	bool noCoarseTune = false;
