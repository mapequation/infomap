--- conflicted
+++ resolved
@@ -193,14 +193,11 @@
 	api.addIncrementalOptionArgument(conf.fastHierarchicalSolution, 'F', "fast-hierarchical-solution",
 			"Find top modules fast. Use -FF to keep all fast levels. Use -FFF to skip recursive part.");
 
-<<<<<<< HEAD
 	api.addIncrementalOptionArgument(conf.lowMemoryPriority, 'l', "low-memory",
 			"Prioritize memory efficient algorithms before fast. Use -ll to optimize even more, but this may give approximate results.");
 
-=======
 	api.addOptionArgument(conf.innerParallelization, "inner-parallelization",
 			"Parallelize the innermost loop for greater speed. Note that this may give some accuracy tradeoff.");
->>>>>>> e5381984
 
 	// --------------------- Output options ---------------------
 	api.addNonOptionArgument(conf.outDirectory, "out_directory",
