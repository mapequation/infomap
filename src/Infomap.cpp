/**********************************************************************************

 Infomap software package for multi-level network clustering

 Copyright (c) 2013, 2014 Daniel Edler, Martin Rosvall
 
 For more information, see <http://www.mapequation.org>
 

 This file is part of Infomap software package.

 Infomap software package is free software: you can redistribute it and/or modify
 it under the terms of the GNU Affero General Public License as published by
 the Free Software Foundation, either version 3 of the License, or
 (at your option) any later version.

 Infomap software package is distributed in the hope that it will be useful,
 but WITHOUT ANY WARRANTY; without even the implied warranty of
 MERCHANTABILITY or FITNESS FOR A PARTICULAR PURPOSE.  See the
 GNU Affero General Public License for more details.

 You should have received a copy of the GNU Affero General Public License
 along with Infomap software package.  If not, see <http://www.gnu.org/licenses/>.

**********************************************************************************/

#include "Infomap.h"
#include <iostream>
#include <sstream>
#include <fstream>
#include <stdexcept>
#include <cstdlib>
#include "utils/Logger.h"
#include "io/Config.h"
#include "infomap/InfomapContext.h"
#include "utils/Stopwatch.h"
#include "io/ProgramInterface.h"
#include "io/convert.h"
#include "utils/FileURI.h"
#include "utils/Date.h"
#include "io/version.h"

#ifdef USE_NS
namespace infomap
{
#endif
	
void runInfomap(Config const& config)
{
	InfomapContext context(config);
	context.getInfomap()->run();
}

void runInfomap(Config const& config, Network& input, HierarchicalNetwork& output)
{
	InfomapContext context(config);
	context.getInfomap()->run(input, output);
}

std::vector<ParsedOption> getConfig(Config& conf, const std::string& flags, bool noFileIO = false)
{
	ProgramInterface api("Infomap",
			"Implementation of the Infomap clustering algorithm based on the Map Equation (see www.mapequation.org)",
			INFOMAP_VERSION);

	std::vector<std::string> optionalOutputDir; // Used if noFileIO
	// --------------------- Input options ---------------------
	if (!noFileIO)
	{
		api.addNonOptionArgument(conf.networkFile, "network_file",
				"The file containing the network data. Accepted formats: Pajek (implied by .net) and link list (.txt)");

		api.addOptionalNonOptionArguments(conf.additionalInput, "[additional input]",
				"More network layers for multiplex.", true);
	}
	else
		conf.networkFile = "no-file";

	api.addOptionArgument(conf.inputFormat, 'i', "input-format",
			"Specify input format ('pajek', 'link-list', '3gram' or 'multiplex') to override format possibly implied by file extension.", "s");

	// api.addOptionArgument(conf.withMemory, "with-memory",
	// 		"Use second order Markov dynamics and let nodes be part of different modules. Simulate memory from first-order data if not '3gram' input.", true);

	api.addOptionArgument(conf.withMemory, "overlapping",
			"Let nodes be part of different and overlapping modules. Applies to ordinary networks by first representing the memoryless dynamics with memory nodes.");

	api.addOptionArgument(conf.hardPartitions, "hard-partitions",
			"Don't allow overlapping modules in memory networks by keeping the memory nodes constrained into their physical nodes.");

	api.addOptionArgument(conf.nonBacktracking, "non-backtracking",
			"Use non-backtracking dynamics and let nodes be part of different and overlapping modules. Applies to ordinary networks by first representing the non-backtracking dynamics with memory nodes.", true);

	api.addOptionArgument(conf.parseWithoutIOStreams, "without-iostream",
			"Parse the input network data without the iostream library. Can be a bit faster, but not as robust.", true);

	api.addOptionArgument(conf.zeroBasedNodeNumbers, 'z', "zero-based-numbering",
			"Assume node numbers start from zero in the input file instead of one.");

	api.addOptionArgument(conf.includeSelfLinks, 'k', "include-self-links",
			"Include links with the same source and target node. (Ignored by default.)");

	api.addOptionArgument(conf.nodeLimit, 'O', "node-limit",
			"Limit the number of nodes to read from the network. Ignore links connected to ignored nodes.", "n", true);

	api.addOptionArgument(conf.clusterDataFile, 'c', "cluster-data",
			"Provide an initial two-level solution (.clu format).", "p", true);

	api.addOptionArgument(conf.noInfomap, "no-infomap",
			"Don't run Infomap. Useful if initial cluster data should be preserved or non-modular data printed.", true);

	// --------------------- Output options ---------------------
	api.addOptionArgument(conf.noFileOutput, '0', "no-file-output",
			"Don't print any output to file.", true);

	api.addOptionArgument(conf.printMap, "map",
			"Print the top two-level modular network in the .map format.");

	api.addOptionArgument(conf.printClu, "clu",
			"Print the top cluster indices for each node.");

	api.addOptionArgument(conf.printTree, "tree",
			"Print the hierarchy in .tree format. (default true if no other output with cluster data)");

	api.addOptionArgument(conf.printFlowTree, "ftree",
			"Print the hierarchy in .tree format and append the hierarchically aggregated network links.", true);

	api.addOptionArgument(conf.printBinaryTree, "btree",
			"Print the tree in a streamable binary format.", true);

	api.addOptionArgument(conf.printBinaryFlowTree, "bftree",
			"Print the tree including horizontal flow links in a streamable binary format.");

	api.addOptionArgument(conf.printNodeRanks, "node-ranks",
			"Print the calculated flow for each node to a file.", true);

	api.addOptionArgument(conf.printFlowNetwork, "flow-network",
			"Print the network with calculated flow values.", true);

	api.addOptionArgument(conf.printPajekNetwork, "pajek",
			"Print the parsed network in Pajek format.", true);

	api.addOptionArgument(conf.printExpanded, "expanded",
			"Print the expanded network of memory nodes if possible.", true);

	// --------------------- Core algorithm options ---------------------
	api.addOptionArgument(conf.twoLevel, '2', "two-level",
			"Optimize a two-level partition of the network.");

	bool dummyUndirected;
	api.addOptionArgument(dummyUndirected, 'u', "undirected",
			"Assume undirected links. (default)");

	api.addOptionArgument(conf.directed, 'd', "directed",
			"Assume directed links.");

	api.addOptionArgument(conf.undirdir, 't', "undirdir",
			"Two-mode dynamics: Assume undirected links for calculating flow, but directed when minimizing codelength.");

	api.addOptionArgument(conf.outdirdir, "outdirdir",
			"Two-mode dynamics: Count only ingoing links when calculating the flow, but all when minimizing codelength.", true);

	api.addOptionArgument(conf.rawdir, 'w', "rawdir",
			"Two-mode dynamics: Assume directed links and let the raw link weights be the flow.", true);

	api.addOptionArgument(conf.recordedTeleportation, 'e', "recorded-teleportation",
			"If teleportation is used to calculate the flow, also record it when minimizing codelength.", true);

	api.addOptionArgument(conf.teleportToNodes, 'o', "to-nodes",
			"Teleport to nodes instead of to links, assuming uniform node weights if no such input data.", true);

	api.addOptionArgument(conf.teleportationProbability, 'p', "teleportation-probability",
			"The probability of teleporting to a random node or link.", "f", true);

	api.addOptionArgument(conf.selfTeleportationProbability, 'y', "self-link-teleportation-probability",
			"Additional probability of teleporting to itself. Effectively increasing the code rate, generating more and smaller modules.", "f", true);

	api.addOptionArgument(conf.codeRate, "code-rate",
			"Scale link flow with this value to change the cost of moving between modules. Higher for less modules.", "f", true);

	api.addOptionArgument(conf.preferredNumberOfModules, "preferred-number-of-modules",
			"Stop merge or split modules if preferred number of modules is reached.", "n", true);

	api.addOptionArgument(conf.multiplexRelaxRate, "multiplex-relax-rate",
			"The probability to relax the constraint to move only in the current layer. If negative, the inter-links have to be provided.", "f", true);

	api.addOptionArgument(conf.seedToRandomNumberGenerator, 's', "seed",
			"A seed (integer) to the random number generator.", "n");

	// --------------------- Performance and accuracy options ---------------------
	api.addOptionArgument(conf.numTrials, 'N', "num-trials",
			"The number of outer-most loops to run before picking the best solution.", "n");

	api.addOptionArgument(conf.minimumCodelengthImprovement, 'm', "min-improvement",
			"Minimum codelength threshold for accepting a new solution.", "f", true);

	api.addOptionArgument(conf.randomizeCoreLoopLimit, 'a', "random-loop-limit",
			"Randomize the core loop limit from 1 to 'core-loop-limit'", true);

	api.addOptionArgument(conf.coreLoopLimit, 'M', "core-loop-limit",
			"Limit the number of loops that tries to move each node into the best possible module", "n", true);

	api.addOptionArgument(conf.levelAggregationLimit, 'L', "core-level-limit",
			"Limit the number of times the core loops are reapplied on existing modular network to search bigger structures.", "n", true);

	api.addOptionArgument(conf.tuneIterationLimit, 'T', "tune-iteration-limit",
			"Limit the number of main iterations in the two-level partition algorithm. 0 means no limit.", "n", true);

	api.addOptionArgument(conf.minimumRelativeTuneIterationImprovement, 'U', "tune-iteration-threshold",
			"Set a codelength improvement threshold of each new tune iteration to 'f' times the initial two-level codelength.", "f", true);

	api.addOptionArgument(conf.fastCoarseTunePartition, 'C', "fast-coarse-tune",
			"Try to find the quickest partition of each module when creating sub-modules for the coarse-tune part.", true);

	api.addOptionArgument(conf.alternateCoarseTuneLevel, 'A', "alternate-coarse-tune-level",
			"Try to find different levels of sub-modules to move in the coarse-tune part.", true);

	api.addOptionArgument(conf.coarseTuneLevel, 'S', "coarse-tune-level",
			"Set the recursion limit when searching for sub-modules. A level of 1 will find sub-sub-modules.", "n", true);

	api.addIncrementalOptionArgument(conf.fastHierarchicalSolution, 'F', "fast-hierarchical-solution",
			"Find top modules fast. Use -FF to keep all fast levels. Use -FFF to skip recursive part.");

	api.addIncrementalOptionArgument(conf.lowMemoryPriority, 'l', "low-memory",
			"Prioritize memory efficient algorithms before fast. Use -ll to optimize even more, but this may give approximate results.");

	api.addOptionArgument(conf.innerParallelization, "inner-parallelization",
			"Parallelize the innermost loop for greater speed. Note that this may give some accuracy tradeoff.");

	// --------------------- Output options ---------------------
	if (!noFileIO)
	{
		api.addNonOptionArgument(conf.outDirectory, "out_directory",
				"The directory to write the results to");
	}
	else
	{
		api.addOptionalNonOptionArguments(optionalOutputDir, "[out_directory]",
				"The directory to write the results to.");
	}

	api.addIncrementalOptionArgument(conf.verbosity, 'v', "verbose",
			"Verbose output on the console. Add additional 'v' flags to increase verbosity up to -vvv.");

	api.parseArgs(flags);

	conf.parsedArgs = flags;

	if (noFileIO)
	{
		if (!optionalOutputDir.empty())
			conf.outDirectory = optionalOutputDir[0];
	}

	// Some checks
	if (*--conf.outDirectory.end() != '/')
		conf.outDirectory.append("/");

	if (conf.haveOutput() && !isDirectoryWritable(conf.outDirectory))
		throw FileOpenError(io::Str() << "Can't write to directory '" <<
				conf.outDirectory << "'. Check that the directory exists and that you have write permissions.");

	return api.getUsedOptionArguments();
}

void initBenchmark(const Config& conf, const std::string& flags)
{
	std::string networkName = FileURI(conf.networkFile).getName();
	std::string logFilename = io::Str() << conf.outDirectory << networkName << ".tsv";
	Logger::setBenchmarkFilename(logFilename);
	std::ostringstream logInfo;
	logInfo << "#benchmark for '" << flags << "'";
	Logger::benchmark(logInfo.str(), 0, 0, 0, 0, true);
	Logger::benchmark("elapsedSeconds\ttag\tcodelength\tnumTopModules\tnumNonTrivialTopModules\ttreeDepth",
			0, 0, 0, 0, true);
	// (todo: fix problem with initializing same static file from different functions to simplify above)
	std::cout << "(Writing benchmark log to '" << logFilename << "'...)\n";
}

Config init(const std::string& flags)
{
	infomap::Config conf;
	try
	{
		std::vector<ParsedOption> parsedFlags = getConfig(conf, flags, true);

		std::cout << "=======================================================\n";
		std::cout << "  Infomap v" << INFOMAP_VERSION << " starts at " << Date() << "\n";
		if (!parsedFlags.empty()) {
			for (unsigned int i = 0; i < parsedFlags.size(); ++i)
				std::cout << (i == 0 ? "  -> Configuration: " : "                    ") << parsedFlags[i] << "\n";
		}
		std::cout << "  -> Use " << (conf.isUndirected()? "undirected" : "directed") << " flow and " <<
			(conf.isMemoryNetwork()? "2nd" : "1st") << " order Markov dynamics";
		if (conf.useTeleportation())
			std::cout << " with " << (conf.recordedTeleportation ? "recorded" : "unrecorded") << " teleportation to " <<
			(conf.teleportToNodes ? "nodes" : "links");
		std::cout << "\n";
		std::cout << "=======================================================\n";

		conf.adaptDefaults();
	}
	catch (std::exception& e)
	{
		std::cerr << e.what() << std::endl;
	}

	return conf;
}

int run(Network& input, HierarchicalNetwork& output)
{
	try
	{
		runInfomap(input.config(), input, output);
	}
	catch (std::exception& e)
	{
		std::cerr << e.what() << std::endl;
		return 1;
	}
	return 0;
}

int run(const std::string& flags)
{
	Date startDate;
	infomap::Config conf;
	try
	{
		std::vector<ParsedOption> parsedFlags = getConfig(conf, flags);

		std::cout << "=======================================================\n";
		std::cout << "  Infomap v" << INFOMAP_VERSION << " starts at " << Date() << "\n";
		std::cout << "  -> Input network: " << conf.networkFile << "\n";
		std::cout << "  -> Output path:   " << conf.outDirectory << "\n";
		if (!parsedFlags.empty()) {
			for (unsigned int i = 0; i < parsedFlags.size(); ++i)
				std::cout << (i == 0 ? "  -> Configuration: " : "                    ") << parsedFlags[i] << "\n";
		}
		std::cout << "  -> Use " << (conf.isUndirected()? "undirected" : "directed") << " flow and " <<
			(conf.isMemoryNetwork()? "2nd" : "1st") << " order Markov dynamics";
		if (conf.useTeleportation())
			std::cout << " with " << (conf.recordedTeleportation ? "recorded" : "unrecorded") << " teleportation to " <<
			(conf.teleportToNodes ? "nodes" : "links");
		std::cout << "\n";
		std::cout << "=======================================================\n";

		if (conf.benchmark)
			initBenchmark(conf, flags);

		conf.adaptDefaults();

		runInfomap(conf);

	}
	catch (std::exception& e)
	{
		std::cerr << e.what() << std::endl;
		return EXIT_FAILURE;
	}

	ASSERT(NodeBase::nodeCount() == 0); //TODO: Not working with OpenMP
//	if (NodeBase::nodeCount() != 0)
//		std::cout << "Warning: " << NodeBase::nodeCount() << " nodes not deleted!\n";


	std::cout << "===================================================\n";
	std::cout << "  Infomap ends at " << Date() << "\n";
	std::cout << "  (Elapsed time: " << (Date() - startDate) << ")\n";
	std::cout << "===================================================\n";

	return 0;
}

#ifndef NO_MAIN
int main(int argc, char* argv[])
{
	std::ostringstream args("");
	for (int i = 1; i < argc; ++i)
		args << argv[i] << (i + 1 == argc? "" : " ");

	return run(args.str());
<<<<<<< HEAD
=======
}
#endif

#ifdef USE_NS
>>>>>>> 13fef63b
}
#endif

}<|MERGE_RESOLUTION|>--- conflicted
+++ resolved
@@ -279,7 +279,7 @@
 
 Config init(const std::string& flags)
 {
-	infomap::Config conf;
+	Config conf;
 	try
 	{
 		std::vector<ParsedOption> parsedFlags = getConfig(conf, flags, true);
@@ -325,7 +325,7 @@
 int run(const std::string& flags)
 {
 	Date startDate;
-	infomap::Config conf;
+	Config conf;
 	try
 	{
 		std::vector<ParsedOption> parsedFlags = getConfig(conf, flags);
@@ -381,14 +381,9 @@
 		args << argv[i] << (i + 1 == argc? "" : " ");
 
 	return run(args.str());
-<<<<<<< HEAD
-=======
 }
 #endif
 
 #ifdef USE_NS
->>>>>>> 13fef63b
-}
-#endif
-
-}+}
+#endif