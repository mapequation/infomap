--- conflicted
+++ resolved
@@ -250,10 +250,6 @@
 	return run(args.str());
 }
 
-<<<<<<< HEAD
-}
-=======
 #ifdef USE_NS
 }
-#endif
->>>>>>> 13fef63b
+#endif