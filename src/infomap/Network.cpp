--- conflicted
+++ resolved
@@ -112,48 +112,23 @@
 	char next = input.peek();
 	if (next == '*') // Short pajek version (no nodes defined), set node number as name
 	{
-<<<<<<< HEAD
 		for (unsigned int i = 0; i < numNodes; ++i)
 		{
 			m_nodeWeights[i] = 1.0;
 			m_nodeNames[i] = io::stringify(i+1);
 		}
 		m_sumNodeWeights = numNodes * 1.0;
-=======
-		unsigned int id = 0;
-		if (!(input >> id) || id != static_cast<unsigned int>(i+1))
-		{
-			throw BadConversionError(io::Str() << "Couldn't parse node number " << (i+1) << " from line " << (i+2) << ".");
-		}
-		std::getline(input,line);
-		unsigned int nameStart = line.find_first_of("\"");
-		unsigned int nameEnd = line.find_last_of("\"");
-		string name;
-		double nodeWeight = 1.0;
-		if(nameStart < nameEnd) {
-			name = string(line.begin() + nameStart + 1, line.begin() + nameEnd);
-			line = line.substr(nameEnd + 1);
-			ss.clear();
-			ss.str(line);
-		}
-		else {
-			ss.clear();
-			ss.str(line);
-			ss >> buf; // Take away the index from the stream
-			ss >> name; // Extract the next token as the name assuming no spaces
-		}
-		ss >> nodeWeight; // Extract the next token as node weight. If failed, the old value (1.0) is kept.
-		m_sumNodeWeights += nodeWeight;
-		m_nodeWeights[i] = nodeWeight;
-//		m_nodeMap.insert(make_pair(name, i));
-		m_nodeNames[i] = name;
->>>>>>> b01e72ad
 	}
 	else
 	{
 		// Read node names, assuming order 1, 2, 3, ...
 		for (unsigned int i = 0; i < numNodes; ++i)
 		{
+			unsigned int id = 0;
+			if (!(input >> id) || id != static_cast<unsigned int>(i+1))
+			{
+				throw BadConversionError(io::Str() << "Couldn't parse node number " << (i+1) << " from line " << (i+2) << ".");
+			}
 			std::getline(input,line);
 			unsigned int nameStart = line.find_first_of("\"");
 			unsigned int nameEnd = line.find_last_of("\"");
