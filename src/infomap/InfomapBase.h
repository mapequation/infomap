--- conflicted
+++ resolved
@@ -224,11 +224,8 @@
 	void setActiveNetworkFromChildrenOfRoot();
 	void setActiveNetworkFromLeafs();
 	void consolidateExternalClusterData();
-<<<<<<< HEAD
 	bool initNetwork();
 	bool checkAndConvertBinaryTree();
-=======
->>>>>>> b01e72ad
 	void printNetworkData(std::string filename = "", bool sort = true);
 	void printClusterVector(std::ostream& out);
 	void printTree(std::ostream& out, const NodeBase& root, const std::string& prefix = "");
